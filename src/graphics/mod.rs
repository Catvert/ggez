//! The `graphics` module performs the actual drawing of images, text, and other
//! objects with the `Drawable` trait.  It also handles basic loading of images
//! and text.
//!
//! This module also manages graphics state, coordinate systems, etc.
//! The default coordinate system has the origin in the upper-left
//! corner of the screen.

use std::fmt;
use std::path;
use std::convert::From;
use std::collections::HashMap;
use std::io::Read;
use std::u16;

use sdl2;
use image;
use gfx;
use gfx::texture;
use gfx::traits::Device;
use gfx::traits::FactoryExt;
use gfx_device_gl;
use gfx_window_sdl;
use gfx::Factory;


use context::Context;
use GameError;
use GameResult;

mod text;
mod types;
pub mod spritebatch;
mod mesh;

pub use self::text::*;
pub use self::types::*;
pub use self::mesh::*;

const GL_MAJOR_VERSION: u8 = 3;
const GL_MINOR_VERSION: u8 = 2;



const QUAD_VERTS: [Vertex; 4] = [Vertex {
                                     pos: [-0.5, -0.5],
                                     uv: [0.0, 0.0],
                                 },
                                 Vertex {
                                     pos: [0.5, -0.5],
                                     uv: [1.0, 0.0],
                                 },
                                 Vertex {
                                     pos: [0.5, 0.5],
                                     uv: [1.0, 1.0],
                                 },
                                 Vertex {
                                     pos: [-0.5, 0.5],
                                     uv: [0.0, 1.0],
                                 }];

const QUAD_INDICES: [u16; 6] = [0, 1, 2, 0, 2, 3];

type ColorFormat = gfx::format::Srgba8;
// I don't know why this gives a dead code warning
// since this type is definitely used... oh well.
#[allow(dead_code)]
type DepthFormat = gfx::format::DepthStencil;

gfx_defines!{
    /// Internal structure containing vertex data.
    vertex Vertex {
        pos: [f32; 2] = "a_Pos",
        uv: [f32; 2] = "a_Uv",
    }

    /// Internal structure containing values that are different for each rect.
    vertex RectInstanceProperties {
        src: [f32; 4] = "a_Src",
        dest: [f32; 2] = "a_Dest",
        scale: [f32; 2] = "a_Scale",
        offset: [f32; 2] = "a_Offset",
        shear: [f32; 2] = "a_Shear",
        rotation: f32 = "a_Rotation",
    }

    /// Internal structure containing global shader state.
    constant Globals {
        projection: [[f32; 4]; 4] = "u_Projection",
        color: [f32; 4] = "u_Color",
    }

    constant GlobalTransform {
        translation: [f32; 2] = "u_Translation",
        scale: [f32; 2] = "u_Scale",
        offset: [f32; 2] = "u_Offset",
        shear: [f32; 2] = "u_Shear",
        rotation: f32 = "u_Rotation",
    }

    pipeline pipe {
        vbuf: gfx::VertexBuffer<Vertex> = (),
        tex: gfx::TextureSampler<[f32; 4]> = "t_Texture",
        globals: gfx::ConstantBuffer<Globals> = "Globals",
        transform: gfx::ConstantBuffer<GlobalTransform> = "GlobalTransform",
        rect_instance_properties: gfx::InstanceBuffer<RectInstanceProperties> = (),
        out: gfx::BlendTarget<ColorFormat> =
          ("Target0", gfx::state::MASK_ALL, gfx::preset::blend::ALPHA),
    }
}

impl Default for RectInstanceProperties {
    fn default() -> Self {
        RectInstanceProperties {
            src: [0.0, 0.0, 1.0, 1.0],
            dest: [0.0, 0.0],
            scale: [1.0, 1.0],
            offset: [0.0, 0.0],
            shear: [0.0, 0.0],
            rotation: 0.0,
        }
    }
}

impl From<DrawParam> for RectInstanceProperties {
    fn from(p: DrawParam) -> Self {
        RectInstanceProperties {
            src: p.src.into(),
            dest: types::pt2arr(p.dest),
            scale: types::pt2arr(p.scale),
            offset: types::pt2arr(p.offset),
            shear: types::pt2arr(p.shear),
            rotation: p.rotation,
        }
    }
}

impl Default for GlobalTransform {
    fn default() -> Self {
        GlobalTransform {
            translation: [0.0, 0.0],
            scale: [1.0, 1.0],
            offset: [0.0, 0.0],
            shear: [0.0, 0.0],
            rotation: 0.0,
        }
    }
}

impl From<DrawParam> for GlobalTransform {
    fn from(p: DrawParam) -> Self {
        GlobalTransform {
            translation: types::pt2arr(p.dest),
            scale: types::pt2arr(p.scale),
            offset: types::pt2arr(p.offset),
            shear: types::pt2arr(p.shear),
            rotation: p.rotation,
        }
    }
}

/// A structure for conveniently storing Sampler's, based off
/// their `SamplerInfo`.
///
/// Making this generic is tricky 'cause it has methods that depend
/// on the generic Factory trait, it seems, so for now we just kind
/// of hack it.
struct SamplerCache<R>
    where R: gfx::Resources
{
    samplers: HashMap<texture::SamplerInfo, gfx::handle::Sampler<R>>,
}

impl<R> SamplerCache<R>
    where R: gfx::Resources
{
    fn new() -> Self {
        SamplerCache { samplers: HashMap::new() }
    }
    fn get_or_insert<F>(&mut self,
                        info: texture::SamplerInfo,
                        factory: &mut F)
                        -> gfx::handle::Sampler<R>
        where F: gfx::Factory<R>
    {
        let sampler = self.samplers
            .entry(info)
            .or_insert_with(|| factory.create_sampler(info));
        sampler.clone()
    }
}

/// A structure that contains graphics state.
/// For instance, background and foreground colors,
/// window info, DPI, rendering pipeline state, etc.
///
/// As an end-user you shouldn't ever have to touch this, but it goes
/// into part of the `Context` and so has to be public, at least
/// until the `pub(restricted)` feature is stable.
pub struct GraphicsContextGeneric<R, F, C, D>
    where R: gfx::Resources,
          F: gfx::Factory<R>,
          C: gfx::CommandBuffer<R>,
          D: gfx::Device<Resources = R, CommandBuffer = C>
{
    background_color: Color,
    shader_globals: Globals,
    global_transform: Vec<GlobalTransform>,
    white_image: Image,
    line_width: f32,
    point_size: f32,
    screen_rect: Rect,
    dpi: (f32, f32, f32),

    window: sdl2::video::Window,
    #[allow(dead_code)]
    gl_context: sdl2::video::GLContext,
    device: Box<D>,
    factory: Box<F>,
    encoder: gfx::Encoder<R, C>,
    // color_view: gfx::handle::RenderTargetView<R, gfx::format::Srgba8>,
    #[allow(dead_code)]
    depth_view: gfx::handle::DepthStencilView<R, gfx::format::DepthStencil>,

    pso: gfx::PipelineState<R, pipe::Meta>,
    data: pipe::Data<R>,
    quad_slice: gfx::Slice<R>,
    quad_vertex_buffer: gfx::handle::Buffer<R, Vertex>,
    default_sampler_info: texture::SamplerInfo,
    samplers: SamplerCache<R>,
}

impl<R, F, C, D> fmt::Debug for GraphicsContextGeneric<R, F, C, D>
    where R: gfx::Resources,
          F: gfx::Factory<R>,
          C: gfx::CommandBuffer<R>,
          D: gfx::Device<Resources = R, CommandBuffer = C>
{
    fn fmt(&self, formatter: &mut fmt::Formatter) -> fmt::Result {
        write!(formatter, "<GraphicsContext: {:p}>", self)
    }
}

/// A concrete graphics context for GL rendering.
pub type GraphicsContext = GraphicsContextGeneric<gfx_device_gl::Resources,
                                                  gfx_device_gl::Factory,
                                                  gfx_device_gl::CommandBuffer,
                                                  gfx_device_gl::Device>;

/// This can probably be removed but might be
/// handy to keep around a bit longer.  Just in case something else
/// crazy happens.
#[allow(unused)]
fn test_opengl_versions(video: &sdl2::VideoSubsystem) {
    let mut major_versions = [4u8, 3u8, 2u8, 1u8];
    let minor_versions = [5u8, 4u8, 3u8, 2u8, 1u8, 0u8];
    major_versions.reverse();
    for major in &major_versions {
        for minor in &minor_versions {
            let gl = video.gl_attr();
            gl.set_context_version(*major, *minor);
            gl.set_context_profile(sdl2::video::GLProfile::Core);
            gl.set_red_size(5);
            gl.set_green_size(5);
            gl.set_blue_size(5);
            gl.set_alpha_size(8);

            print!("Requesting GL {}.{}... ", major, minor);
            let window_builder = video.window("so full of hate", 640, 480);
            let result = gfx_window_sdl::init::<ColorFormat, DepthFormat>(window_builder);
            match result {
                Ok(_) => {
                    println!("Ok, got GL {}.{}.",
                             gl.context_major_version(),
                             gl.context_minor_version())
                }
                Err(res) => println!("Request failed: {:?}", res),
            }
        }
    }
}

impl From<gfx::buffer::CreationError> for GameError {
    fn from(e: gfx::buffer::CreationError) -> Self {
        use gfx::buffer::CreationError;
        match e {
            CreationError::UnsupportedBind(b) => {
                GameError::RenderError(format!("Could not create buffer: Unsupported Bind ({:?})",
                                               b))
            }
            CreationError::UnsupportedUsage(u) => {
                GameError::RenderError(format!("Could not create buffer: Unsupported Usage ({:?})",
                                               u))
            }
            CreationError::Other => GameError::RenderError(format!("Could not create buffer: Unknown error")),
        }
    }
}

impl GraphicsContext {
    pub fn new(video: sdl2::VideoSubsystem,
               window_title: &str,
               screen_width: u32,
               screen_height: u32,
               vsync: bool,
               resize: bool)
               -> GameResult<GraphicsContext> {
        // WINDOW SETUP
        let gl = video.gl_attr();
        gl.set_context_version(GL_MAJOR_VERSION, GL_MINOR_VERSION);
        gl.set_context_profile(sdl2::video::GLProfile::Core);
        gl.set_red_size(5);
        gl.set_green_size(5);
        gl.set_blue_size(5);
        gl.set_alpha_size(8);
        let mut window_builder = video.window(window_title, screen_width, screen_height);
        if resize {
            window_builder.resizable();
        }
        let (window, gl_context, device, mut factory, color_view, depth_view) =
            gfx_window_sdl::init(window_builder)?;

        // println!("Vsync enabled: {}", vsync);
        let vsync_int = if vsync { 1 } else { 0 };
        video.gl_set_swap_interval(vsync_int);

        let display_index = window.display_index()?;
        let dpi = window.subsystem().display_dpi(display_index)?;

        // GFX SETUP
        let encoder: gfx::Encoder<gfx_device_gl::Resources, gfx_device_gl::CommandBuffer> =
            factory.create_command_buffer().into();

        let pso = factory
            .create_pipeline_simple(include_bytes!("shader/basic_150.glslv"),
                                    include_bytes!("shader/basic_150.glslf"),
                                    pipe::new())?;

        let rect_inst_props = factory
            .create_buffer(1,
                           gfx::buffer::Role::Vertex,
                           gfx::memory::Usage::Dynamic,
                           gfx::SHADER_RESOURCE)?;

        let (quad_vertex_buffer, mut quad_slice) =
            factory.create_vertex_buffer_with_slice(&QUAD_VERTS, &QUAD_INDICES[..]);

        quad_slice.instances = Some((1, 0));

        let globals_buffer = factory.create_constant_buffer(1);
        let transform_buffer = factory.create_constant_buffer(1);
        let mut samplers: SamplerCache<gfx_device_gl::Resources> = SamplerCache::new();
        let sampler_info = texture::SamplerInfo::new(texture::FilterMethod::Bilinear,
                                                     texture::WrapMode::Clamp);
        let sampler = samplers.get_or_insert(sampler_info, &mut factory);
        let white_image =
            Image::make_raw(&mut factory, &sampler_info, 1, 1, &[255, 255, 255, 255])?;
        let texture = white_image.texture.clone();

        let data = pipe::Data {
            vbuf: quad_vertex_buffer.clone(),
            tex: (texture, sampler),
            rect_instance_properties: rect_inst_props,
            globals: globals_buffer,
            transform: transform_buffer,
            out: color_view,
        };

        // Set initial uniform values
        let left = 0.0;
        let right = screen_width as f32;
        let top = 0.0;
        let bottom = screen_height as f32;
        let globals = Globals {
            projection: ortho(left, right, top, bottom, 1.0, -1.0),
            color: types::WHITE.into(),
        };
        let initial_transform: GlobalTransform = Default::default();
        let global_transform = vec![initial_transform];

        let mut gfx = GraphicsContext {
            background_color: Color::new(0.1, 0.2, 0.3, 1.0),
            shader_globals: globals,
            global_transform,
            line_width: 1.0,
            point_size: 1.0,
            white_image: white_image,
            screen_rect: Rect::new(left, bottom, (right - left), (top - bottom)),
            dpi: dpi,

            window: window,
            gl_context: gl_context,
            device: Box::new(device),
            factory: Box::new(factory),
            encoder: encoder,
            depth_view: depth_view,

            pso: pso,
            data: data,
            quad_slice: quad_slice,
            quad_vertex_buffer: quad_vertex_buffer,
            default_sampler_info: sampler_info,
            samplers: samplers,
        };

        let w = screen_width as f32;
        let h = screen_height as f32;
        let rect = Rect {
            x: (w / 2.0),
            y: (h / 2.0),
            w: w,
            h: -h,
        };
        gfx.set_graphics_rect(rect);
        gfx.update_globals()?;
        gfx.update_transform()?;
        Ok(gfx)
    }

    fn update_globals(&mut self) -> GameResult<()> {
        self.encoder
            .update_buffer(&self.data.globals, &[self.shader_globals], 0)?;
        Ok(())
    }

    fn update_transform(&mut self) -> GameResult<()> {
        let transform = self.get_transform();
        self.encoder
            .update_buffer(&self.data.transform, &[transform], 0)?;
        Ok(())
    }

    fn push_transform(&mut self, transform: GlobalTransform) {
        self.global_transform.push(transform);
    }

    fn pop_transform(&mut self) {
        if self.global_transform.len() > 1 {
            self.global_transform.pop();
        }
    }

    fn get_transform(&self) -> GlobalTransform {
        self.global_transform[self.global_transform.len() - 1]
    }

    fn update_rect_properties(&mut self, draw_params: DrawParam) -> GameResult<()> {
        let properties = draw_params.into();
        self.encoder
            .update_buffer(&self.data.rect_instance_properties, &[properties], 0)?;
        self.quad_slice.instances = Some((1, 0));
        Ok(())
    }

    /// Returns a reference to the SDL window.
    /// Ideally you should not need to use this because ggez
    /// would provide all the functions you need without having
    /// to dip into SDL itself.  But life isn't always ideal.
    pub fn get_window(&self) -> &sdl2::video::Window {
        &self.window
    }

    /// Returns a mutable reference to the SDL window.
    pub fn get_window_mut(&mut self) -> &mut sdl2::video::Window {
        &mut self.window
    }


    /// Returns the size of the window in pixels as (height, width).
    pub fn get_size(&self) -> (u32, u32) {
        self.window.size()
    }

    /// Returns the size of the window's underlaying drawable in pixels as (height, width).
    /// This may return a different value than `get_size()` when run on a platform with high-DPI support
    pub fn get_drawable_size(&self) -> (u32, u32) {
        self.window.drawable_size()
    }

    /// EXPERIMENTAL function to get the gfx-rs `Factory` object.
    pub fn get_factory(&mut self) -> &mut gfx_device_gl::Factory {
        &mut self.factory
    }

    /// EXPERIMENTAL function to get the gfx-rs `Device` object.
    pub fn get_device(&mut self) -> &mut gfx_device_gl::Device {
        self.device.as_mut()
    }

    /// EXPERIMENTAL function to get the gfx-rs `Encoder` object.
    pub fn get_encoder
        (&mut self)
         -> &mut gfx::Encoder<gfx_device_gl::Resources, gfx_device_gl::CommandBuffer> {
        &mut self.encoder
    }

    /// EXPERIMENTAL function to get the gfx-rs depth view
    pub fn get_depth_view
        (&self)
         -> gfx::handle::DepthStencilView<gfx_device_gl::Resources, gfx::format::DepthStencil> {
        self.depth_view.clone()
    }

    /// EXPERIMENTAL function to get the gfx-rs color view
    pub fn get_color_view(&self)
                          -> gfx::handle::RenderTargetView<gfx_device_gl::Resources,
                                                           (gfx::format::R8_G8_B8_A8,
                                                            gfx::format::Srgb)> {
        self.data.out.clone()
    }

    /// Shortcut function to set the screen rect ortho mode
    /// to a given `Rect`.
    ///
    /// Call `update_globals()` to apply them after calling this.
    fn set_graphics_rect(&mut self, rect: Rect) {
        self.screen_rect = rect;
        let half_width = rect.w / 2.0;
        let half_height = rect.h / 2.0;
        self.shader_globals.projection = ortho(rect.x - half_width,
                                               rect.x + half_width,
                                               rect.y + half_height,
                                               rect.y - half_height,
                                               1.0,
                                               -1.0);
    }
}


/// Creates an orthographic projection matrix.
///
/// Rather than create a dependency on cgmath or nalgebra for this one function,
/// we're just going to define it ourselves.
fn ortho(left: f32, right: f32, top: f32, bottom: f32, far: f32, near: f32) -> [[f32; 4]; 4] {
    let c0r0 = 2.0 / (right - left);
    let c0r1 = 0.0;
    let c0r2 = 0.0;
    let c0r3 = 0.0;

    let c1r0 = 0.0;
    let c1r1 = 2.0 / (top - bottom);
    let c1r2 = 0.0;
    let c1r3 = 0.0;

    let c2r0 = 0.0;
    let c2r1 = 0.0;
    let c2r2 = -2.0 / (far - near);
    let c2r3 = 0.0;

    let c3r0 = -(right + left) / (right - left);
    let c3r1 = -(top + bottom) / (top - bottom);
    let c3r2 = -(far + near) / (far - near);
    let c3r3 = 1.0;

    [[c0r0, c1r0, c2r0, c3r0],
     [c0r1, c1r1, c2r1, c3r1],
     [c0r2, c1r2, c2r2, c3r2],
     [c0r3, c1r3, c2r3, c3r3]]
}

// **********************************************************************
// DRAWING
// **********************************************************************


/// Clear the screen to the background color.
pub fn clear(ctx: &mut Context) {
    let gfx = &mut ctx.gfx_context;
    gfx.encoder
        .clear(&gfx.data.out, gfx.background_color.into());
}

/// Draws the given `Drawable` object to the screen by calling its
/// `draw()` method.
pub fn draw(ctx: &mut Context, drawable: &Drawable, dest: Point2, rotation: f32) -> GameResult<()> {
    drawable.draw(ctx, dest, rotation)
}


/// Draws the given `Drawable` object to the screen by calling its `draw_ex()` method.
pub fn draw_ex(ctx: &mut Context, drawable: &Drawable, params: DrawParam) -> GameResult<()> {
    drawable.draw_ex(ctx, params)
}

/// Tells the graphics system to actually put everything on the screen.
/// Call this at the end of your `EventHandler`'s `draw()` method.
pub fn present(ctx: &mut Context) {
    let gfx = &mut ctx.gfx_context;
    // We might want to give the user more control over when the
    // encoder gets flushed eventually, if we want them to be able
    // to do their own gfx drawing.  HOWEVER, the whole pipeline type
    // thing is a bigger hurdle, so this is fine for now.
    gfx.encoder.flush(&mut *gfx.device);
    gfx.window.gl_swap_window();
    gfx.device.cleanup();
}

/*
// Draw an arc.
// Punting on this until later.
pub fn arc(_ctx: &mut Context,
           _mode: DrawMode,
           _point: Point,
           _radius: f32,
           _angle1: f32,
           _angle2: f32,
           _segments: u32)
           -> GameResult<()> {
    unimplemented!();
}
*/

/// Draw a circle.
pub fn circle(ctx: &mut Context,
              mode: DrawMode,
              point: Point2,
              radius: f32,
              tolerance: f32)
              -> GameResult<()> {
    let m = Mesh::new_circle(ctx, mode, point, radius, tolerance)?;
    m.draw(ctx, Point2::origin(), 0.0)
}

/// Draw an ellipse.
pub fn ellipse(ctx: &mut Context,
               mode: DrawMode,
               point: Point2,
               radius1: f32,
               radius2: f32,
               tolerance: f32)
               -> GameResult<()> {
    let m = Mesh::new_ellipse(ctx, mode, point, radius1, radius2, tolerance)?;
    m.draw(ctx, Point2::origin(), 0.0)
}

/// Draws a line of one or more connected segments.
pub fn line(ctx: &mut Context, points: &[Point2]) -> GameResult<()> {
    let w = ctx.gfx_context.line_width;
    let m = Mesh::new_line(ctx, points, w)?;
    m.draw(ctx, Point2::origin(), 0.0)
}

/// Draws points.
pub fn points(ctx: &mut Context, points: &[Point2]) -> GameResult<()> {
    let size = ctx.gfx_context.point_size;
    for p in points {
        let r = Rect::new(p.x, p.y, size, size);
        rectangle(ctx, DrawMode::Fill, r)?;
    }
    Ok(())
}

/// Draws a closed polygon
<<<<<<< HEAD
pub fn polygon(ctx: &mut Context, mode: DrawMode, vertices: &[Point]) -> GameResult<()> {
    let m = Mesh::new_polygon(ctx, mode, vertices)?;
    m.draw(ctx, Point::default(), 0.0)
=======
pub fn polygon(ctx: &mut Context, mode: DrawMode, vertices: &[Point2]) -> GameResult<()> {
    let w = ctx.gfx_context.line_width;
    let m = Mesh::new_polygon(ctx, mode, vertices, w)?;
    m.draw(ctx, Point2::origin(), 0.0)
>>>>>>> 3adae7e6
}

// Renders text with the default font.
// Not terribly efficient as it re-renders the text with each call,
// but good enough for debugging.
// Doesn't actually work, double-borrow on ctx.  Bah.
// pub fn print(ctx: &mut Context, dest: Point, text: &str) -> GameResult<()> {
//     let rendered_text = {
//         let font = &ctx.default_font;
//         text::Text::new(ctx, text, font)?
//     };
//     draw(ctx, &rendered_text, dest, 0.0)
// }


/// Draws a rectangle.
pub fn rectangle(ctx: &mut Context, mode: DrawMode, rect: Rect) -> GameResult<()> {
    let x = rect.x;
    let y = rect.y;
    let w = rect.w;
    let h = rect.h;
    let x1 = x - (w / 2.0);
    let x2 = x + (w / 2.0);
    let y1 = y - (h / 2.0);
    let y2 = y + (h / 2.0);
    let pts = [Point2::new(x1, y1),
               Point2::new(x2, y1),
               Point2::new(x2, y2),
               Point2::new(x1, y2)];
    polygon(ctx, mode, &pts)
}

// **********************************************************************
// GRAPHICS STATE
// **********************************************************************

/// Returns the current background color.
pub fn get_background_color(ctx: &Context) -> Color {
    ctx.gfx_context.background_color
}

/// Returns the current foreground color.
pub fn get_color(ctx: &Context) -> Color {
    ctx.gfx_context.shader_globals.color.into()
}

/// Get the default filter mode for new images.
pub fn get_default_filter(ctx: &Context) -> FilterMode {
    let gfx = &ctx.gfx_context;
    gfx.default_sampler_info.filter.into()
}


/// Get the current width for drawing lines and stroked polygons.
pub fn get_line_width(ctx: &Context) -> f32 {
    ctx.gfx_context.line_width
}


/// Get the current size for drawing points.
pub fn get_point_size(ctx: &Context) -> f32 {
    ctx.gfx_context.point_size
}

/// Returns a string that tells a little about the obtained rendering mode.
/// It is supposed to be human-readable and will change; do not try to parse
/// information out of it!
pub fn get_renderer_info(ctx: &Context) -> GameResult<String> {
    let video = ctx.sdl_context.video()?;

    let gl = video.gl_attr();

    Ok(format!("Requested GL {}.{} Core profile, actually got GL {}.{} {:?} profile.",
               GL_MAJOR_VERSION,
               GL_MINOR_VERSION,
               gl.context_major_version(),
               gl.context_minor_version(),
               gl.context_profile()))
}

/// Returns a rectangle defining the coordinate system of the screen.
/// It will be `Rect { x: center_x, y: cenyer_y, w: width, h: height }`
///
/// If the Y axis increases downwards, the `height` of the Rect
/// will be negative.
pub fn get_screen_coordinates(ctx: &Context) -> Rect {
    ctx.gfx_context.screen_rect
}

/// Sets the background color.  Default: blue.
pub fn set_background_color(ctx: &mut Context, color: Color) {
    ctx.gfx_context.background_color = color;
}

/// Sets the foreground color, which will be used for drawing
/// rectangles, lines, etc.  Default: white.
pub fn set_color(ctx: &mut Context, color: Color) -> GameResult<()> {
    let gfx = &mut ctx.gfx_context;
    gfx.shader_globals.color = color.into();
    gfx.update_globals()
}

/// Sets the default filter mode used to scale images.
///
/// This does not apply retroactively to already created images.
pub fn set_default_filter(ctx: &mut Context, mode: FilterMode) {
    let gfx = &mut ctx.gfx_context;
    let new_mode = mode.into();
    let sampler_info = texture::SamplerInfo::new(new_mode, texture::WrapMode::Clamp);
    // We create the sampler now so we don't end up creating it at some
    // random-ass time while we're trying to draw stuff.
    let _sampler = gfx.samplers
        .get_or_insert(sampler_info, &mut *gfx.factory);
    gfx.default_sampler_info = sampler_info;
}

/// Set the current width for drawing lines and stroked polygons.
pub fn set_line_width(ctx: &mut Context, width: f32) {
    ctx.gfx_context.line_width = width;
}

/// Set the current size for drawing points.
pub fn set_point_size(ctx: &mut Context, size: f32) {
    ctx.gfx_context.point_size = size;
}

/// Sets the bounds of the screen viewport.
///
/// The default coordinate system has (0,0) at the top-left corner
/// with X increasing to the right and Y increasing down, with the
/// viewport scaled such that one coordinate unit is one pixel on the
/// screen.  This function lets you change this coordinate system to
/// be whatever you prefer.
///
/// Recall that a `Rect` currently the x and y coordinates at the center,
/// so if you wanted a coordinate system from (0,0) at the bottom-left
/// to (640, 480) at the top-right, you would call this function with
/// a `Rect{x: 320, y: 240, w: 640, h: 480}`
pub fn set_screen_coordinates(context: &mut Context, rect: Rect) -> GameResult<()> {
    let gfx = &mut context.gfx_context;
    gfx.set_graphics_rect(rect);
    gfx.update_globals()
}

/// Sets the window mode, such as the size and other properties.
///
/// Setting the window mode may have side effects, such as clearing
/// the screen or setting the screen coordinates viewport to some undefined value.
/// It is recommended to call `set_screen_coordinates()` after changing the window
/// size to make sure everything is what you want it to be.
pub fn set_mode(context: &mut Context,
                width: u32,
                height: u32,
                mode: WindowMode)
                -> GameResult<()> {
    {
        let window = &mut context.gfx_context.get_window_mut();
        window.set_size(width, height)?;
        // SDL sets "bordered" but Love2D does "not bordered";
        // we use the Love2D convention.
        window.set_bordered(!mode.borderless);
        window.set_fullscreen(mode.fullscreen_type)?;
        let (min_w, min_h) = mode.min_dimensions;
        window.set_minimum_size(min_w, min_h)?;
        let (max_w, max_h) = mode.max_dimensions;
        window.set_maximum_size(max_w, max_h)?;
    }
    {
        let video = context.sdl_context.video()?;
        let vsync_int = if mode.vsync { 1 } else { 0 };
        video.gl_set_swap_interval(vsync_int);
    }
    Ok(())
}

/// Returns a `Vec` of `(width, height)` tuples describing what
/// fullscreen resolutions are available for the given display.
pub fn get_fullscreen_modes(context: &Context, display_idx: i32) -> GameResult<Vec<(u32, u32)>> {
    let video = context.sdl_context.video()?;
    let display_count = video.num_video_displays()?;
    assert!(display_idx < display_count);

    let num_modes = video.num_display_modes(display_idx)?;

    (0..num_modes)
        .map(|i| video.display_mode(display_idx, i))
        .map(|ires| ires.map_err(GameError::VideoError))
        .map(|gres| gres.map(|dispmode| (dispmode.w as u32, dispmode.h as u32)))
        .collect()
}

/// Returns the number of connected displays.
pub fn get_display_count(context: &Context) -> GameResult<i32> {
    let video = context.sdl_context.video()?;
    video.num_video_displays().map_err(GameError::VideoError)
}

// **********************************************************************
// TYPES
// **********************************************************************


/// A struct containing all the necessary info for drawing a Drawable.
///
/// * `src` - a portion of the drawable to clip, as a fraction of the whole image.
///    Defaults to the whole image (1.0) if omitted.
/// * `dest` - the position to draw the graphic expressed as a `Point2`.
/// * `rotation` - orientation of the graphic in radians.
/// * `scale` - x/y scale factors expressed as a `Point2`.
/// * `offset` - specifies an offset from the center for transform operations like scale/rotation.
/// * `shear` - x/y shear factors expressed as a `Point2`.
///
/// This struct implements the `Default` trait, so you can just do:
///
/// `graphics::draw_ex(ctx, drawable, DrawParam{ dest: my_dest, .. Default::default()} )`
#[derive(Debug, Copy, Clone, PartialEq)]
pub struct DrawParam {
    pub src: Rect,
    pub dest: Point2,
    pub rotation: f32,
    pub scale: Point2,
    pub offset: Point2,
    pub shear: Point2,
}

impl Default for DrawParam {
    fn default() -> Self {
        DrawParam {
            src: Rect::one(),
            dest: Point2::origin(),
            rotation: 0.0,
            scale: Point2::new(1.0, 1.0),
            offset: Point2::new(0.0, 0.0),
            shear: Point2::new(0.0, 0.0),
        }
    }
}


/// All types that can be drawn on the screen implement the `Drawable` trait.
pub trait Drawable {
    /// Actually draws the object to the screen.
    ///
    /// This is the most general version of the operation, which is all that
    /// is required for implementing this trait.
    fn draw_ex(&self, ctx: &mut Context, param: DrawParam) -> GameResult<()>;

    /// Draws the drawable onto the rendering target.
    ///
    /// It just is a shortcut that calls `draw_ex()` with some sane defaults.
    ///
    /// * `ctx` - The `Context` this graphic will be rendered to.
    /// * `dest` - the position to draw the graphic expressed as a `Point2`.
    /// * `rotation` - orientation of the graphic in radians.
    ///
    fn draw(&self, ctx: &mut Context, dest: Point2, rotation: f32) -> GameResult<()> {
        self.draw_ex(ctx,
                     DrawParam {
                         dest: dest,
                         rotation: rotation,
                         ..Default::default()
                     })
    }
}

/// Generic in-GPU-memory image data available to be drawn on the screen.
#[derive(Clone)]
pub struct ImageGeneric<R>
    where R: gfx::Resources
{
    texture: gfx::handle::ShaderResourceView<R, [f32; 4]>,
    sampler_info: gfx::texture::SamplerInfo,
    width: u32,
    height: u32,
}

/// In-GPU-memory image data available to be drawn on the screen,
/// using the OpenGL backend.
pub type Image = ImageGeneric<gfx_device_gl::Resources>;

/// Copies an 2D (RGBA) buffer into one that is the next
/// power of two size up in both dimensions.  All data is
/// retained and kept closest to [0,0]; anything extra is
/// filled with 0
fn scale_rgba_up_to_power_of_2(width: u16, height: u16, rgba: &[u8]) -> (u16, u16, Vec<u8>) {
    let width = width as usize;
    let height = height as usize;
    let w2 = width.next_power_of_two();
    let h2 = height.next_power_of_two();
    // println!("Scaling from {}x{} to {}x{}", width, height, w2, h2);
    let num_vals = w2 * h2 * 4;
    let mut v: Vec<u8> = Vec::with_capacity(num_vals);
    // This is a little wasteful because we will be replacing
    // many if not most of these 0's with the actual image data.
    // But it's much simpler to resize the thing once than to blit
    // each row, resize it out to fill the rest of the row with zeroes,
    // etc.
    v.resize(num_vals, 0);
    // Blit each row of the old image into the new array.
    for i in 0..h2 {
        if i < height {
            let src_start = i * width * 4;
            let src_end = src_start + width * 4;
            let dest_start = i * w2 * 4;
            let dest_end = dest_start + width * 4;
            let slice = &mut v[dest_start..dest_end];
            slice.copy_from_slice(&rgba[src_start..src_end]);
        }
    }
    (w2 as u16, h2 as u16, v)
}

impl Image {
    /// Load a new image from the file at the given path.
    pub fn new<P: AsRef<path::Path>>(context: &mut Context, path: P) -> GameResult<Image> {
        let img = {
            let mut buf = Vec::new();
            let mut reader = context.filesystem.open(path)?;
            reader.read_to_end(&mut buf)?;
            image::load_from_memory(&buf)?.to_rgba()
        };
        let (width, height) = img.dimensions();
        Image::from_rgba8(context, width as u16, height as u16, &img)
    }

    /// Creates a new `Image` from the given buffer of `u8` RGBA values.
    pub fn from_rgba8(context: &mut Context,
                      width: u16,
                      height: u16,
                      rgba: &[u8])
                      -> GameResult<Image> {
        Image::make_raw(&mut context.gfx_context.factory,
                        &context.gfx_context.default_sampler_info,
                        width,
                        height,
                        rgba)
    }
    /// A helper function that just takes a factory directly so we can make an image
    /// without needing the full context object, so we can create an Image while still
    /// creating the GraphicsContext.
    fn make_raw(factory: &mut gfx_device_gl::Factory,
                sampler_info: &texture::SamplerInfo,
                width: u16,
                height: u16,
                rgba: &[u8])
                -> GameResult<Image> {
        // Check if the texture is not power of 2, and if not, pad it out.
        let view = if false {
            // let view = if !(width.is_power_of_two() && height.is_power_of_two()) {
            let (width, height, rgba) = scale_rgba_up_to_power_of_2(width, height, rgba);
            let rgba = &rgba;
            assert_eq!((width as usize) * (height as usize) * 4, rgba.len());
            let kind = gfx::texture::Kind::D2(width, height, gfx::texture::AaMode::Single);
            // The slice containing rgba is NOT rows x columns, it is a slice of
            // MIPMAP LEVELS.  Augh!
            let (_, view) = factory
                .create_texture_immutable_u8::<gfx::format::Srgba8>(kind, &[rgba])?;
            view
        } else {
            if width == 0 || height == 0 {
                let msg = format!("Tried to create a texture of size {}x{}, each dimension must \
                     be >0",
                                  width,
                                  height);
                return Err(GameError::ResourceLoadError(msg));
            }
            let kind = gfx::texture::Kind::D2(width, height, gfx::texture::AaMode::Single);
            let (_, view) = factory
                .create_texture_immutable_u8::<gfx::format::Srgba8>(kind, &[rgba])?;
            view

        };
        Ok(Image {
               texture: view,
               sampler_info: *sampler_info,
               width: width as u32,
               height: height as u32,
           })
    }

    /// A little helper function that creates a new Image that is just
    /// a solid square of the given size and color.  Mainly useful for
    /// debugging.
    pub fn solid(context: &mut Context, size: u16, color: Color) -> GameResult<Image> {
        let pixel_array: [u8; 4] = color.into();
        let size_squared = size as usize * size as usize;
        let mut buffer = Vec::with_capacity(size_squared);
        for _i in 0..size_squared {
            buffer.extend(&pixel_array[..]);
        }
        Image::from_rgba8(context, size, size, &buffer)
    }

    /// Return the width of the image.
    pub fn width(&self) -> u32 {
        self.width
    }

    /// Return the height of the image.
    pub fn height(&self) -> u32 {
        self.height
    }

    /// Get the filter mode for the image.
    pub fn get_filter(&self) -> FilterMode {
        self.sampler_info.filter.into()
    }

    /// Set the filter mode for the image.
    pub fn set_filter(&mut self, mode: FilterMode) {
        self.sampler_info.filter = mode.into();
    }

    /// Returns the dimensions of the image.
    pub fn get_dimensions(&self) -> Rect {
        Rect::new(0.0, 0.0, self.width() as f32, self.height() as f32)
    }

    /// Gets the `Image`'s `WrapMode` along the X and Y axes.
    pub fn get_wrap(&self) -> (WrapMode, WrapMode) {
        (self.sampler_info.wrap_mode.0, self.sampler_info.wrap_mode.1)
    }

    /// Sets the `Image`'s `WrapMode` along the X and Y axes.
    pub fn set_wrap(&mut self, wrap_x: WrapMode, wrap_y: WrapMode) {
        self.sampler_info.wrap_mode.0 = wrap_x;
        self.sampler_info.wrap_mode.1 = wrap_y;
    }
}


impl fmt::Debug for Image {
    fn fmt(&self, f: &mut fmt::Formatter) -> fmt::Result {
        write!(f,
               "<Image: {}x{}, {:p}, texture address {:p}, sampler: {:?}>",
               self.width(),
               self.height(),
               self,
               &self.texture,
               &self.sampler_info)
    }
}


impl Drawable for Image {
    fn draw_ex(&self, ctx: &mut Context, param: DrawParam) -> GameResult<()> {
        let gfx = &mut ctx.gfx_context;
        let src_width = param.src.w;
        let src_height = param.src.h;
        // We have to mess with the scale to make everything
        // be its-unit-size-in-pixels.
        // We also invert the Y scale if our screen coordinates
        // are "upside down", because by default we present the
        // illusion that the screen is addressed in pixels.
        // BUGGO: Which I rather regret now.
        let invert_y = if gfx.screen_rect.h < 0.0 { 1.0 } else { -1.0 };
        let real_scale = Point2::new(
            src_width * param.scale.x * self.width as f32,
            src_height * param.scale.y * self.height as f32 * invert_y,
        );
        let mut new_param = param;
        new_param.scale = real_scale;
        // Not entirely sure why the inversion is necessary, but oh well.
        new_param.offset.x *= -1.0 * param.scale.x;
        new_param.offset.y *= param.scale.y;
        gfx.update_rect_properties(new_param)?;
        let sampler = gfx.samplers
            .get_or_insert(self.sampler_info, gfx.factory.as_mut());
        gfx.data.vbuf = gfx.quad_vertex_buffer.clone();
        gfx.data.tex = (self.texture.clone(), sampler);
        gfx.encoder.draw(&gfx.quad_slice, &gfx.pso, &gfx.data);
        Ok(())
    }
}

<<<<<<< HEAD
=======
/// 2D polygon mesh
#[derive(Debug, Clone, PartialEq)]
pub struct Mesh {
    buffer: gfx::handle::Buffer<gfx_device_gl::Resources, Vertex>,
    slice: gfx::Slice<gfx_device_gl::Resources>,
}

use lyon::tessellation as t;

struct VertexBuilder;

impl t::VertexConstructor<t::FillVertex, Vertex> for VertexBuilder {
    fn new_vertex(&mut self, vertex: t::FillVertex) -> Vertex {
        Vertex {
            pos: [vertex.position.x, vertex.position.y],
            uv: [0.0, 0.0],
        }
    }
}

impl t::VertexConstructor<t::StrokeVertex, Vertex> for VertexBuilder {
    fn new_vertex(&mut self, vertex: t::StrokeVertex) -> Vertex {
        Vertex {
            pos: [vertex.position.x, vertex.position.y],
            uv: [0.0, 0.0],
        }
    }
}

impl Mesh {
    fn from_vbuf(ctx: &mut Context,
                 buffer: &t::geometry_builder::VertexBuffers<Vertex>)
                 -> GameResult<Mesh> {
        let (vbuf, slice) =
            ctx.gfx_context
                .factory
                .create_vertex_buffer_with_slice(&buffer.vertices[..], &buffer.indices[..]);

        Ok(Mesh {
               buffer: vbuf,
               slice: slice,
           })
    }


    /// Create a new mesh for a line of one or more connected segments.
    /// WIP, sorry
    pub fn new_line(ctx: &mut Context, points: &[Point2], width: f32) -> GameResult<Mesh> {
        Mesh::new_polyline(ctx, DrawMode::Line, points, width)
    }

    /// Create a new mesh for a circle.
    /// Stroked circles are still WIP, sorry.
    pub fn new_circle(ctx: &mut Context,
                      mode: DrawMode,
                      point: Point2,
                      radius: f32,
                      tolerance: f32)
                      -> GameResult<Mesh> {
        {
            let buffers: &mut t::geometry_builder::VertexBuffers<_> = &mut t::VertexBuffers::new();
            match mode {
                DrawMode::Fill => {
                    // These builders have to be in separate match arms 'cause they're actually
                    // different types; one is GeometryBuilder<StrokeVertex> and the other is
                    // GeometryBuilder<FillVertex>
                    let builder = &mut t::BuffersBuilder::new(buffers, VertexBuilder);
                    t::basic_shapes::fill_circle(t::math::point(point.x, point.y),
                                                 radius,
                                                 tolerance,
                                                 builder);
                }
                DrawMode::Line => {
                    let builder = &mut t::BuffersBuilder::new(buffers, VertexBuilder);
                    let options = t::StrokeOptions::default()
                        .with_line_width(ctx.gfx_context.line_width)
                        .with_tolerance(tolerance);
                    t::basic_shapes::stroke_circle(t::math::point(point.x, point.y),
                                                   radius,
                                                   &options,
                                                   builder);
                }
            };
            Mesh::from_vbuf(ctx, buffers)
        }

    }

    /// Create a new mesh for an ellipse.
    /// Stroked ellipses are still WIP, sorry.
    pub fn new_ellipse(ctx: &mut Context,
                       mode: DrawMode,
                       point: Point2,
                       radius1: f32,
                       radius2: f32,
                       tolerance: f32)
                       -> GameResult<Mesh> {
        use euclid::Length;
        let buffers: &mut t::geometry_builder::VertexBuffers<_> = &mut t::VertexBuffers::new();
        match mode {
            DrawMode::Fill => {
                // These builders have to be in separate match arms 'cause they're actually
                // different types; one is GeometryBuilder<StrokeVertex> and the other is
                // GeometryBuilder<FillVertex>
                let builder = &mut t::BuffersBuilder::new(buffers, VertexBuilder);
                t::basic_shapes::fill_ellipse(t::math::point(point.x, point.y),
                                              t::math::vec2(radius1, radius2),
                                              Length::new(0.0),
                                              tolerance,
                                              builder);
            }
            DrawMode::Line => {
                let builder = &mut t::BuffersBuilder::new(buffers, VertexBuilder);
                let options = t::StrokeOptions::default()
                    .with_line_width(ctx.gfx_context.line_width)
                    .with_tolerance(tolerance);
                t::basic_shapes::stroke_ellipse(t::math::point(point.x, point.y),
                                                t::math::vec2(radius1, radius2),
                                                Length::new(0.0),
                                                &options,
                                                builder);
            }
        };
        Mesh::from_vbuf(ctx, buffers)
    }

    /// Create a new mesh for series of connected lines
    pub fn new_polyline(ctx: &mut Context,
                        mode: DrawMode,
                        points: &[Point2],
                        width: f32)
                        -> GameResult<Mesh> {
        let buffers: &mut t::geometry_builder::VertexBuffers<_> = &mut t::VertexBuffers::new();
        let points = points
            .into_iter()
            .map(|ggezpoint| t::math::point(ggezpoint.x, ggezpoint.y));
        match mode {
            DrawMode::Fill => {
                // These builders have to be in separate match arms 'cause they're actually
                // different types; one is GeometryBuilder<StrokeVertex> and the other is
                // GeometryBuilder<FillVertex>
                let builder = &mut t::BuffersBuilder::new(buffers, VertexBuilder);
                let tessellator = &mut t::FillTessellator::new();
                let options = t::FillOptions::default();
                t::basic_shapes::fill_polyline(points, tessellator, &options, builder).unwrap();
            }
            DrawMode::Line => {
                let builder = &mut t::BuffersBuilder::new(buffers, VertexBuilder);
                let options = t::StrokeOptions::default().with_line_width(width);
                t::basic_shapes::stroke_polyline(points, false, &options, builder);
            }
        };
        Mesh::from_vbuf(ctx, buffers)
    }


    /// Create a new mesh for closed polygon
    pub fn new_polygon(ctx: &mut Context,
                       mode: DrawMode,
                       points: &[Point2],
                       width: f32)
                       -> GameResult<Mesh> {
        let buffers: &mut t::geometry_builder::VertexBuffers<_> = &mut t::VertexBuffers::new();
        let points = points
            .into_iter()
            .map(|ggezpoint| t::math::point(ggezpoint.x, ggezpoint.y));
        match mode {
            DrawMode::Fill => {
                // These builders have to be in separate match arms 'cause they're actually
                // different types; one is GeometryBuilder<StrokeVertex> and the other is
                // GeometryBuilder<FillVertex>
                let builder = &mut t::BuffersBuilder::new(buffers, VertexBuilder);
                let tessellator = &mut t::FillTessellator::new();
                let options = t::FillOptions::default();
                t::basic_shapes::fill_polyline(points, tessellator, &options, builder).unwrap();
            }
            DrawMode::Line => {
                let builder = &mut t::BuffersBuilder::new(buffers, VertexBuilder);
                let options = t::StrokeOptions::default().with_line_width(width);
                t::basic_shapes::stroke_polyline(points, true, &options, builder);
            }
        };
        Mesh::from_vbuf(ctx, buffers)
    }

    /// Create a new `Mesh` from a raw list of triangles.
    ///
    /// Currently does not support UV's or indices.
    pub fn from_triangles(ctx: &mut Context, triangles: &[Point2]) -> GameResult<Mesh> {
        // This is kind of non-ideal but works for now.
        let points: Vec<Vertex> = triangles
            .into_iter()
            .map(|p| {
                     Vertex {
                         pos: types::pt2arr(*p),
                         uv: types::pt2arr(*p),
                     }
                 })
            .collect();
        let (vbuf, slice) = ctx.gfx_context
            .factory
            .create_vertex_buffer_with_slice(&points[..], ());

        Ok(Mesh {
               buffer: vbuf,
               slice: slice,
           })
    }
}

impl Drawable for Mesh {
    fn draw_ex(&self, ctx: &mut Context, param: DrawParam) -> GameResult<()> {
        let gfx = &mut ctx.gfx_context;
        gfx.update_rect_properties(param)?;

        gfx.data.vbuf = self.buffer.clone();
        gfx.data.tex.0 = gfx.white_image.texture.clone();

        gfx.encoder.draw(&self.slice, &gfx.pso, &gfx.data);

        Ok(())
    }
}

>>>>>>> 3adae7e6
#[cfg(test)]
mod tests {
    use super::*;
    #[test]
    fn test_image_scaling_up() {
        let mut from: Vec<u8> = Vec::new();
        const WIDTH: u16 = 5;
        const HEIGHT: u16 = 11;
        for i in 0..HEIGHT {
            let v = vec![i as u8; WIDTH as usize * 4];
            from.extend(v.iter());
        }

        assert_eq!(from.len(), WIDTH as usize * HEIGHT as usize * 4);
        let (width, height, res) = scale_rgba_up_to_power_of_2(WIDTH, HEIGHT, &from);
        assert_eq!(width, WIDTH.next_power_of_two());
        assert_eq!(height, HEIGHT.next_power_of_two());

        for i in 0..HEIGHT.next_power_of_two() {
            for j in 0..WIDTH.next_power_of_two() {
                let offset_within_row = (j * 4) as usize;
                let src_row_offset = (i * WIDTH * 4) as usize;
                let dst_row_offset = (i * width * 4) as usize;
                println!("{} {}", i, j);
                if i < HEIGHT && j < WIDTH {
                    assert_eq!(res[dst_row_offset + offset_within_row],
                               from[src_row_offset + offset_within_row]);
                } else {
                    assert_eq!(res[dst_row_offset + offset_within_row], 0);
                }
            }
        }
    }
}<|MERGE_RESOLUTION|>--- conflicted
+++ resolved
@@ -651,16 +651,10 @@
 }
 
 /// Draws a closed polygon
-<<<<<<< HEAD
-pub fn polygon(ctx: &mut Context, mode: DrawMode, vertices: &[Point]) -> GameResult<()> {
-    let m = Mesh::new_polygon(ctx, mode, vertices)?;
-    m.draw(ctx, Point::default(), 0.0)
-=======
 pub fn polygon(ctx: &mut Context, mode: DrawMode, vertices: &[Point2]) -> GameResult<()> {
     let w = ctx.gfx_context.line_width;
-    let m = Mesh::new_polygon(ctx, mode, vertices, w)?;
+    let m = Mesh::new_polygon(ctx, mode, vertices)?;
     m.draw(ctx, Point2::origin(), 0.0)
->>>>>>> 3adae7e6
 }
 
 // Renders text with the default font.
@@ -1136,233 +1130,6 @@
     }
 }
 
-<<<<<<< HEAD
-=======
-/// 2D polygon mesh
-#[derive(Debug, Clone, PartialEq)]
-pub struct Mesh {
-    buffer: gfx::handle::Buffer<gfx_device_gl::Resources, Vertex>,
-    slice: gfx::Slice<gfx_device_gl::Resources>,
-}
-
-use lyon::tessellation as t;
-
-struct VertexBuilder;
-
-impl t::VertexConstructor<t::FillVertex, Vertex> for VertexBuilder {
-    fn new_vertex(&mut self, vertex: t::FillVertex) -> Vertex {
-        Vertex {
-            pos: [vertex.position.x, vertex.position.y],
-            uv: [0.0, 0.0],
-        }
-    }
-}
-
-impl t::VertexConstructor<t::StrokeVertex, Vertex> for VertexBuilder {
-    fn new_vertex(&mut self, vertex: t::StrokeVertex) -> Vertex {
-        Vertex {
-            pos: [vertex.position.x, vertex.position.y],
-            uv: [0.0, 0.0],
-        }
-    }
-}
-
-impl Mesh {
-    fn from_vbuf(ctx: &mut Context,
-                 buffer: &t::geometry_builder::VertexBuffers<Vertex>)
-                 -> GameResult<Mesh> {
-        let (vbuf, slice) =
-            ctx.gfx_context
-                .factory
-                .create_vertex_buffer_with_slice(&buffer.vertices[..], &buffer.indices[..]);
-
-        Ok(Mesh {
-               buffer: vbuf,
-               slice: slice,
-           })
-    }
-
-
-    /// Create a new mesh for a line of one or more connected segments.
-    /// WIP, sorry
-    pub fn new_line(ctx: &mut Context, points: &[Point2], width: f32) -> GameResult<Mesh> {
-        Mesh::new_polyline(ctx, DrawMode::Line, points, width)
-    }
-
-    /// Create a new mesh for a circle.
-    /// Stroked circles are still WIP, sorry.
-    pub fn new_circle(ctx: &mut Context,
-                      mode: DrawMode,
-                      point: Point2,
-                      radius: f32,
-                      tolerance: f32)
-                      -> GameResult<Mesh> {
-        {
-            let buffers: &mut t::geometry_builder::VertexBuffers<_> = &mut t::VertexBuffers::new();
-            match mode {
-                DrawMode::Fill => {
-                    // These builders have to be in separate match arms 'cause they're actually
-                    // different types; one is GeometryBuilder<StrokeVertex> and the other is
-                    // GeometryBuilder<FillVertex>
-                    let builder = &mut t::BuffersBuilder::new(buffers, VertexBuilder);
-                    t::basic_shapes::fill_circle(t::math::point(point.x, point.y),
-                                                 radius,
-                                                 tolerance,
-                                                 builder);
-                }
-                DrawMode::Line => {
-                    let builder = &mut t::BuffersBuilder::new(buffers, VertexBuilder);
-                    let options = t::StrokeOptions::default()
-                        .with_line_width(ctx.gfx_context.line_width)
-                        .with_tolerance(tolerance);
-                    t::basic_shapes::stroke_circle(t::math::point(point.x, point.y),
-                                                   radius,
-                                                   &options,
-                                                   builder);
-                }
-            };
-            Mesh::from_vbuf(ctx, buffers)
-        }
-
-    }
-
-    /// Create a new mesh for an ellipse.
-    /// Stroked ellipses are still WIP, sorry.
-    pub fn new_ellipse(ctx: &mut Context,
-                       mode: DrawMode,
-                       point: Point2,
-                       radius1: f32,
-                       radius2: f32,
-                       tolerance: f32)
-                       -> GameResult<Mesh> {
-        use euclid::Length;
-        let buffers: &mut t::geometry_builder::VertexBuffers<_> = &mut t::VertexBuffers::new();
-        match mode {
-            DrawMode::Fill => {
-                // These builders have to be in separate match arms 'cause they're actually
-                // different types; one is GeometryBuilder<StrokeVertex> and the other is
-                // GeometryBuilder<FillVertex>
-                let builder = &mut t::BuffersBuilder::new(buffers, VertexBuilder);
-                t::basic_shapes::fill_ellipse(t::math::point(point.x, point.y),
-                                              t::math::vec2(radius1, radius2),
-                                              Length::new(0.0),
-                                              tolerance,
-                                              builder);
-            }
-            DrawMode::Line => {
-                let builder = &mut t::BuffersBuilder::new(buffers, VertexBuilder);
-                let options = t::StrokeOptions::default()
-                    .with_line_width(ctx.gfx_context.line_width)
-                    .with_tolerance(tolerance);
-                t::basic_shapes::stroke_ellipse(t::math::point(point.x, point.y),
-                                                t::math::vec2(radius1, radius2),
-                                                Length::new(0.0),
-                                                &options,
-                                                builder);
-            }
-        };
-        Mesh::from_vbuf(ctx, buffers)
-    }
-
-    /// Create a new mesh for series of connected lines
-    pub fn new_polyline(ctx: &mut Context,
-                        mode: DrawMode,
-                        points: &[Point2],
-                        width: f32)
-                        -> GameResult<Mesh> {
-        let buffers: &mut t::geometry_builder::VertexBuffers<_> = &mut t::VertexBuffers::new();
-        let points = points
-            .into_iter()
-            .map(|ggezpoint| t::math::point(ggezpoint.x, ggezpoint.y));
-        match mode {
-            DrawMode::Fill => {
-                // These builders have to be in separate match arms 'cause they're actually
-                // different types; one is GeometryBuilder<StrokeVertex> and the other is
-                // GeometryBuilder<FillVertex>
-                let builder = &mut t::BuffersBuilder::new(buffers, VertexBuilder);
-                let tessellator = &mut t::FillTessellator::new();
-                let options = t::FillOptions::default();
-                t::basic_shapes::fill_polyline(points, tessellator, &options, builder).unwrap();
-            }
-            DrawMode::Line => {
-                let builder = &mut t::BuffersBuilder::new(buffers, VertexBuilder);
-                let options = t::StrokeOptions::default().with_line_width(width);
-                t::basic_shapes::stroke_polyline(points, false, &options, builder);
-            }
-        };
-        Mesh::from_vbuf(ctx, buffers)
-    }
-
-
-    /// Create a new mesh for closed polygon
-    pub fn new_polygon(ctx: &mut Context,
-                       mode: DrawMode,
-                       points: &[Point2],
-                       width: f32)
-                       -> GameResult<Mesh> {
-        let buffers: &mut t::geometry_builder::VertexBuffers<_> = &mut t::VertexBuffers::new();
-        let points = points
-            .into_iter()
-            .map(|ggezpoint| t::math::point(ggezpoint.x, ggezpoint.y));
-        match mode {
-            DrawMode::Fill => {
-                // These builders have to be in separate match arms 'cause they're actually
-                // different types; one is GeometryBuilder<StrokeVertex> and the other is
-                // GeometryBuilder<FillVertex>
-                let builder = &mut t::BuffersBuilder::new(buffers, VertexBuilder);
-                let tessellator = &mut t::FillTessellator::new();
-                let options = t::FillOptions::default();
-                t::basic_shapes::fill_polyline(points, tessellator, &options, builder).unwrap();
-            }
-            DrawMode::Line => {
-                let builder = &mut t::BuffersBuilder::new(buffers, VertexBuilder);
-                let options = t::StrokeOptions::default().with_line_width(width);
-                t::basic_shapes::stroke_polyline(points, true, &options, builder);
-            }
-        };
-        Mesh::from_vbuf(ctx, buffers)
-    }
-
-    /// Create a new `Mesh` from a raw list of triangles.
-    ///
-    /// Currently does not support UV's or indices.
-    pub fn from_triangles(ctx: &mut Context, triangles: &[Point2]) -> GameResult<Mesh> {
-        // This is kind of non-ideal but works for now.
-        let points: Vec<Vertex> = triangles
-            .into_iter()
-            .map(|p| {
-                     Vertex {
-                         pos: types::pt2arr(*p),
-                         uv: types::pt2arr(*p),
-                     }
-                 })
-            .collect();
-        let (vbuf, slice) = ctx.gfx_context
-            .factory
-            .create_vertex_buffer_with_slice(&points[..], ());
-
-        Ok(Mesh {
-               buffer: vbuf,
-               slice: slice,
-           })
-    }
-}
-
-impl Drawable for Mesh {
-    fn draw_ex(&self, ctx: &mut Context, param: DrawParam) -> GameResult<()> {
-        let gfx = &mut ctx.gfx_context;
-        gfx.update_rect_properties(param)?;
-
-        gfx.data.vbuf = self.buffer.clone();
-        gfx.data.tex.0 = gfx.white_image.texture.clone();
-
-        gfx.encoder.draw(&self.slice, &gfx.pso, &gfx.data);
-
-        Ok(())
-    }
-}
-
->>>>>>> 3adae7e6
 #[cfg(test)]
 mod tests {
     use super::*;
