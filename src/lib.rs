--- conflicted
+++ resolved
@@ -1,13 +1,23 @@
-<<<<<<< HEAD
+
+
+extern crate sdl2;
+
+use sdl2::pixels::Color;
+use sdl2::event::Event::*;
+use sdl2::keyboard::Keycode::*;
+use std::thread;
+use std::time::Duration;
+
 
 
 pub enum GameError {
     Lolwtf
 }
 
+// TODO move to state.rs
 pub trait State {
     fn init(&self) -> Result<(), GameError>;
-    fn update(&self) -> Result<(), GameError>;
+    fn update(&self, d: Duration) -> Result<(), GameError>;
     fn draw(&self) -> Result<(), GameError>;
 }
 
@@ -32,68 +42,64 @@
 
     pub fn ralf(&mut self)
     {
+        println!("ralf");
+        let sdl_context = sdl2::init().unwrap();
+        let mut timer = sdl_context.timer().unwrap();
+        let mut event_pump = sdl_context.event_pump().unwrap();
+        let video = sdl_context.video().unwrap();
+
+        let window = video.window("Ruffel", 800, 600)
+            .position_centered().opengl()
+            .build().unwrap();
+
+        let mut renderer = window.renderer()
+            .accelerated()
+            .build().unwrap();
+
+        let mut done = false;
+        let mut delta = Duration::new(0, 0);
+
+        // Initialize State handlers
         for s in &mut self.states
         {
             s.init();
         }
-        loop
-        {
+
+        while !done {
+            let start_time = timer.ticks();
+            renderer.set_draw_color(Color::RGB(0, 0, 0));
+            renderer.clear();
+            renderer.present();
+
+            // Updating
             for s in &mut self.states
             {
-                s.update();
+                s.update(delta);
             }
+
+            // Rendering
             for s in &mut self.states
             {
                 s.draw();
             }
+
+
+            thread::sleep_ms(1000/60);
+            for event in event_pump.poll_iter() {
+                match event {
+                    Quit { .. } => done = true,
+                    KeyDown { keycode, .. } => match keycode {
+                        Some(Escape) => done = true,
+                        _ => {}
+                    },
+                    _ => {}
+                }
+            }
+
+            let end_time = timer.ticks();
+            delta = Duration::from_millis((end_time - start_time) as u64);
+            println!("{:?}", delta);
+
         }
-=======
-extern crate sdl2;
-
-use sdl2::pixels::Color;
-use sdl2::event::Event::*;
-use sdl2::keyboard::Keycode::*;
-use std::thread;
-use std::time::Duration;
-
-pub fn ralf() {
-    println!("ralf");
-    let sdl_context = sdl2::init().unwrap();
-    let mut timer = sdl_context.timer().unwrap();
-    let mut event_pump = sdl_context.event_pump().unwrap();
-    let video = sdl_context.video().unwrap();
-    
-    let window = video.window("Ruffel", 800, 600)
-        .position_centered().opengl()
-        .build().unwrap();
-
-    let mut renderer = window.renderer()
-        .accelerated()
-        .build().unwrap();
-
-    let mut done = false;
-    let mut delta = Duration::new(0, 0);
-    while !done {
-        let start_time = timer.ticks();
-        renderer.set_draw_color(Color::RGB(0, 0, 0));
-        renderer.clear();
-        renderer.present();
-
-        thread::sleep_ms(1000/60);
-        for event in event_pump.poll_iter() {
-            match event {
-                Quit { .. } => done = true,
-                KeyDown { keycode, .. } => match keycode {
-                    Some(Escape) => done = true,
-                    _ => {}
-                },
-                _ => {}
-            }
-        }
-
-        let end_time = timer.ticks();
-        delta = Duration::from_millis((end_time - start_time) as u64);
-        println!("{:?}", delta);
->>>>>>> cea68d53
     }
 }