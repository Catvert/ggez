--- conflicted
+++ resolved
@@ -83,11 +83,7 @@
             &include_bytes!(concat!(
                 env!("CARGO_MANIFEST_DIR"),
                 "/resources/DejaVuSerif.ttf"
-<<<<<<< HEAD
             ))[..],
-=======
-            ))[..]
->>>>>>> f3f42db6
         );
         let default_font = graphics::Font::GlyphFont(font_id);
 
